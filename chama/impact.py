--- conflicted
+++ resolved
@@ -125,13 +125,7 @@
     damage.interpolate(inplace=True)
     
     det_damage = det_t.copy()
-<<<<<<< HEAD
-    for index, row in det_damage.iterrows():
-        det_damage.at[index, 'Impact'] = damage.at[row['Impact'],
-                                                     row['Scenario']]
-=======
     det_damage['T'] = damage.lookup(det_t['T'], det_t['Scenario'])
     det_damage.rename(columns = {'T':'Damage'}, inplace = True)
->>>>>>> 79432271
 
     return det_damage