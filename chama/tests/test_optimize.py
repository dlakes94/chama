from nose.tools import *
from nose.plugins.skip import SkipTest
from os.path import abspath, dirname, join
import pandas as pd
import numpy as np
import chama

testdir = dirname(abspath(__file__))
datadir = join(testdir, 'data')

def test_water_network_example():
    # This test replicates WST sp_ex1
    impact_file = join(datadir, 'Net3_ec.impact')
    
    # read the impact file from the water simulations
    impact_data = pd.read_csv(impact_file, skiprows=2, sep=' ',
                               usecols=[0, 1, 3],
                               names=['Scenario', 'Sensor', 'Impact'])

    # convert the scenario names to strings
    impact_data['Scenario'] = impact_data['Scenario'].apply(str)
    # convert the Sensor names to strings
    impact_data['Sensor'] = impact_data['Sensor'].apply(str)

    # Define sensor dataframe
    df_sensor = pd.DataFrame(data=impact_data['Sensor'].unique(),
                             columns=['Sensor'])
    # remove the "-1" sensors (used to indicate undetected impact)
    df_sensor = df_sensor[df_sensor.Sensor != "-1"]
    df_sensor['Cost'] = 1.0     # define the cost

    # Define scenario dataframe
    df_scenario = impact_data[impact_data.Sensor == "-1"]
    df_scenario = df_scenario.drop('Sensor', axis=1)
    df_scenario.rename(columns={'Impact': 'Undetected Impact'}, inplace=True)
    # df_scenario.to_csv('blah_scenario.csv')

    # Define the impact data dataframe
    df_impact = impact_data[impact_data.Sensor != "-1"]

    # Solve sensor placement
    sensor_budget = 5
    solver = chama.optimize.Pmedian()
    results = solver.solve(df_sensor, df_scenario, df_impact, sensor_budget,
                           pyomo_solver_options={'tee': False})

    expected_objective_value = 8655.80
    error = abs((results['Objective'] -
                 expected_objective_value) / expected_objective_value)
    assert_less(error, 0.01)  # 1% error
    
    expected_selected_sensors = ["16", "21", "28", "38", "65"]
    assert_list_equal(results['Sensors'], expected_selected_sensors)
    

def test_water_network_example_with_scenario_prob():
    # This test replicates WST sp_ex1
    impact_file = join(datadir, 'Net3_ec.impact')
    
    # read the impact file from the water simulations
    impact_data = pd.read_csv(impact_file, skiprows=2, sep=' ',
                               usecols=[0, 1, 3],
                               names=['Scenario', 'Sensor', 'Impact'])

    # convert the scenario names to strings
    impact_data['Scenario'] = impact_data['Scenario'].apply(str)
    # convert the Sensor names to strings
    impact_data['Sensor'] = impact_data['Sensor'].apply(str)

    # Define sensor dataframe
    df_sensor = pd.DataFrame(data=impact_data['Sensor'].unique(),
                             columns=['Sensor'])

    # remove the "-1" sensors (used to indicate undetected impact)
    df_sensor = df_sensor[df_sensor.Sensor != "-1"]
    df_sensor['Cost'] = 1.0  # define the cost

    # Define scenario dataframe
    df_scenario = impact_data[impact_data.Sensor == "-1"]
    df_scenario = df_scenario.drop('Sensor', axis=1)
    df_scenario.rename(columns={'Impact': 'Undetected Impact'}, inplace=True)
    # df_scenario.to_csv('blah_scenario.csv')

    # Define the impact data dataframe
    df_impact = impact_data[impact_data.Sensor != "-1"]

    # Add scenario probabilities
    df_scenario['Probability'] = 0.0041
    df_scenario.set_index('Scenario', inplace=True)
    df_scenario.loc['165', 'Probability'] = \
        1.0 - sum(df_scenario.iloc[1:].Probability)
    # Changing the undetected impact of scenario 165 such that the scenario
    # is not detected when scenario probabilities are ignored but forces a
    # different selection of sensors when scenario probabilities are
    # incorporated. 
    df_scenario.loc['165', 'Undetected Impact'] = 30000.0
    df_scenario.reset_index(inplace=True)

    # Solve sensor placement
    sensor_budget = 5
    use_prob = False
    solver = chama.optimize.Pmedian(scenario_prob=use_prob)
    results = solver.solve(df_sensor, df_scenario, df_impact, sensor_budget,
                           pyomo_solver_options={'tee': False})
    expected_objective_value = 8760.59
    expected_selected_sensors = ["16", "21", "28", "38", "65"]
    error = abs((results['Objective'] -
                 expected_objective_value) / expected_objective_value)
    assert_less(error, 0.01)  # 1% error
    assert_list_equal(results['Sensors'], expected_selected_sensors)
    
    use_prob = True
    solver = chama.optimize.Pmedian(scenario_prob=use_prob)
    results = solver.solve(df_sensor, df_scenario, df_impact, sensor_budget,
                           pyomo_solver_options={'tee': False})
    expected_objective_value = 9146.646
    expected_selected_sensors = ["16", "19", "38", "65", "68"]
    error = abs((results['Objective'] -
                 expected_objective_value) / expected_objective_value)
    assert_less(error, 0.01)  # 1% error
<<<<<<< HEAD
    assert_list_equal(results['selected_sensors'], expected_selected_sensors)


def test_water_network_example_with_grouping_constraint():
    impact_file = join(datadir, 'Net3_ec.impact')

    # read the impact file from the water simulations
    impact_data = pd.read_csv(impact_file, skiprows=2, sep=' ',
                              usecols=[0, 1, 3],
                              names=['Scenario', 'Sensor', 'Impact'])
    impact_data['Scenario'] = impact_data['Scenario'].apply(
        str)  # convert the scenario names to strings
    impact_data['Sensor'] = impact_data['Sensor'].apply(
        str)  # convert the Sensor names to strings

    # Define sensor dataframe
    df_sensor = pd.DataFrame(data=impact_data['Sensor'].unique(),
                             columns=['Sensor'])
    df_sensor = df_sensor[df_sensor.Sensor != "-1"]
    df_sensor['Cost'] = 1.0  # define the cost

    # Define scenario dataframe
    df_scenario = impact_data[impact_data.Sensor == "-1"]
    df_scenario = df_scenario.drop('Sensor', axis=1)
    df_scenario.rename(columns={'Impact': 'Undetected Impact'}, inplace=True)
    # df_scenario.to_csv('blah_scenario.csv')

    # Define the impact data dataframe
    df_impact = impact_data[impact_data.Sensor != "-1"]

    # Solve sensor placement
    sensor_budget = 5
    use_prob = False
    solver = chama.optimize.Pmedian()
    model = solver.create_pyomo_model(df_sensor, df_scenario, df_impact,
                                      sensor_budget)
    solver.add_grouping_constraint(['15', '16', '17'], select=2)
    solver.add_grouping_constraint(['16', '17', '18'], max_select=1)
    results = solver.solve(pyomo_solver_options={'tee': True})

    expected_objective_value = 9400.531
    expected_selected_sensors = ["15", "16", "19", "38", "65",
                                 "__DUMMY_SENSOR_UNDETECTED__"]
    error = abs((results['objective_value'] -
                 expected_objective_value) / expected_objective_value)
    assert_less(error, 0.01)  # 1% error
    assert_list_equal(results['selected_sensors'], expected_selected_sensors)
=======
    assert_list_equal(results['Sensors'], expected_selected_sensors)
>>>>>>> a2d1b1d4
<|MERGE_RESOLUTION|>--- conflicted
+++ resolved
@@ -118,8 +118,7 @@
     error = abs((results['Objective'] -
                  expected_objective_value) / expected_objective_value)
     assert_less(error, 0.01)  # 1% error
-<<<<<<< HEAD
-    assert_list_equal(results['selected_sensors'], expected_selected_sensors)
+    assert_list_equal(results['Sensors'], expected_selected_sensors)
 
 
 def test_water_network_example_with_grouping_constraint():
@@ -165,7 +164,4 @@
     error = abs((results['objective_value'] -
                  expected_objective_value) / expected_objective_value)
     assert_less(error, 0.01)  # 1% error
-    assert_list_equal(results['selected_sensors'], expected_selected_sensors)
-=======
-    assert_list_equal(results['Sensors'], expected_selected_sensors)
->>>>>>> a2d1b1d4
+    assert_list_equal(results['Sensors'], expected_selected_sensors)