from __future__ import print_function
from nose.tools import *
from nose.plugins.skip import SkipTest
import chama.ray_cast as rc
import math
from pyutilib.misc import timing
import numpy as np
import pandas as pd



def test_ray_cast():
    grid = rc.Grid(xu=100.0, yu=100.0, zu=50.0, nx=5, ny=5, nz=2)
    print(grid._x)
    print(grid._y)
    print(grid._z)

    grid.add_obstacle(0,4,0)
    grid.add_obstacle(1,3,0)

    intersect = rc.get_ray_intersections(grid, 25.0, 25.0, 10.0, theta_deg = 0.0, horizon_deg = 0.0) # right deg
    intersect.update(rc.get_ray_intersections(grid, 25.0, 25.0, 10.0, theta_deg = 90.0, horizon_deg = 0.0)) # forward deg
    intersect.update(rc.get_ray_intersections(grid, 25.0, 25.0, 10.0, theta_deg = 180.0, horizon_deg = 0.0)) # left deg
    intersect.update(rc.get_ray_intersections(grid, 25.0, 25.0, 10.0, theta_deg = 270.0, horizon_deg = 0.0)) # backward deg
    intersect.update(rc.get_ray_intersections(grid, 25.0, 25.0, 10.0, theta_deg = 0.0, horizon_deg = 45.0)) # right and up slightly

    grid.print_grid(intersect)

    grid.plotly_plot_grid()

def test_ray_cast_small():
    grid = rc.Grid(xu=2, yu=2, zu=5, nx=1, ny=1, nz=1)
    grid.plotly_plot_grid()

def test_ray_cast_viz():
    ###
    # define the tank farm
    ###
    grid = rc.Grid(xu=14.0, yu=14.0, zu=5.0, nx=14, ny=14, nz=5)
    # define tanks at 30, and 70 and 110 with a "radius" of 10 blocks
    for xc in [3.0, 7.0, 11.0]:
        for yc in [3.0, 7.0, 11.0]:
            for xcd in range(-1,2):
                for ycd in range(-1,2):
                    for zd in range(0,4):
                        grid.add_obstacle(xc+xcd, yc+ycd, zd)

#    grid.plotly_plot_grid()
#    quit()
    #grid.print_grid([])

    timing.tic()
    camera_intersect = dict()
    for xc in np.linspace(0,14,num=14):
        for yc in np.linspace(0, 14, num=14):
            for ang in [0.0, 90.0, 180.0, 270.0]:
                camera_intersect[(xc,yc,ang)] = \
                    rc.get_camera_intersections(grid, xc, yc, 1.0, ang, 0.0, 60.0, 30.0, n_theta=30, n_horizon=1, dist_step=0.25)

    timing.toc()
#    print(camera_intersect[25,0,0])

def test_ray_cast_performance():
    ###
    # define the tank farm
    ###
    grid = rc.Grid(xu=140.0, yu=140.0, zu=50.0, nx=140, ny=140, nz=50)
    # define tanks at 30, and 70 and 110 with a "radius" of 10 blocks
    for xc in [30.0, 70.0, 110.0]:
        for yc in [30.0, 70.0, 110.0]:
            for xcd in range(-10,11):
                for ycd in range(-10,11):
                    for zd in range(0,31):
                        grid.add_obstacle(xc+xcd, yc+ycd, zd)

<<<<<<< HEAD
    grid.plotly_plot_grid()
    quit()
    #grid.print_grid([])
=======
    # print(type(grid._grid_open))
    df_grid = pd.DataFrame(columns=['Grid','Open'])
    df_grid['Grid'] = grid._grid_open.keys()
    df_grid['Open'] = grid._grid_open.values()
    print(df_grid)
>>>>>>> 6e893bb7

    timing.tic()
    camera_intersect = dict()
    z = 10.0
    for xc in np.linspace(0,1,num=2):
        for yc in np.linspace(0, 1, num=2):
            camera_intersect[(xc,yc,z)] = {}
            for ang in [0.0, 90.0, 180.0, 270.0]:
                camera_intersect[(xc,yc,z)][ang] = \
                    rc.get_camera_intersections(grid, xc, yc, z, ang, 0.0, 60.0, 30.0, n_theta=30, n_horizon=1, dist_step=0.25)




    df = pd.DataFrame(camera_intersect,columns=camera_intersect.keys()).T
    set_grid = [(x,y,z) for x in range(0,140) for y in range(0,140) for z in range(0,50)]
    set_locations = df.index
    set_angles = df.columns
    # print(df)
    # print(df.columns)
    # print(df.index)

    out_loc = []
    out_dir = []
    out_obs = []
    # for loc in set_locations:
    #     d = set_angles
    #     v = [loc] * len(d)
    #     out_loc+=v
    #     out_dir+=d
    #     out_obs+=camera_intersect[loc].values()
    # for i in camera_intersect[(0,1,10)][0]:
    #     print(i)
    for loc in set_locations:
        for ang in set_angles:
            for val in camera_intersect[loc][ang]:
                out_loc.append(loc)
                out_dir.append(ang)
                out_obs.append(val)

    df2 = pd.DataFrame(columns=['Location','Direction','Observed'])
    df2['Location'] = out_loc
    df2['Direction'] = out_dir
    df2['Observed'] = out_obs
    print(df2)


    # file = 'test_ray_cast_data.py'
    # with open(file,'w+') as outfile:
    #     print('set_grid = ',set_grid, file=outfile)
    #     print('set_locations = ',set_locations, file=outfile)
    #     print('set_angles = ',set_angles, file=outfile)
    #     print('camera_intersect = ',camera_intersect, file=outfile)
    df_grid.to_csv('~/repositories/lairdrepo/users/tzhen/FireDetector/grid_data.csv')
    df2.to_csv('~/repositories/lairdrepo/users/tzhen/FireDetector/test_ray_cast_data.csv')
    timing.toc()
#    print(camera_intersect[25,0,0])

if __name__ == '__main__':
    test_ray_cast_viz()
<|MERGE_RESOLUTION|>--- conflicted
+++ resolved
@@ -6,8 +6,6 @@
 from pyutilib.misc import timing
 import numpy as np
 import pandas as pd
-
-
 
 def test_ray_cast():
     grid = rc.Grid(xu=100.0, yu=100.0, zu=50.0, nx=5, ny=5, nz=2)
@@ -26,40 +24,6 @@
 
     grid.print_grid(intersect)
 
-    grid.plotly_plot_grid()
-
-def test_ray_cast_small():
-    grid = rc.Grid(xu=2, yu=2, zu=5, nx=1, ny=1, nz=1)
-    grid.plotly_plot_grid()
-
-def test_ray_cast_viz():
-    ###
-    # define the tank farm
-    ###
-    grid = rc.Grid(xu=14.0, yu=14.0, zu=5.0, nx=14, ny=14, nz=5)
-    # define tanks at 30, and 70 and 110 with a "radius" of 10 blocks
-    for xc in [3.0, 7.0, 11.0]:
-        for yc in [3.0, 7.0, 11.0]:
-            for xcd in range(-1,2):
-                for ycd in range(-1,2):
-                    for zd in range(0,4):
-                        grid.add_obstacle(xc+xcd, yc+ycd, zd)
-
-#    grid.plotly_plot_grid()
-#    quit()
-    #grid.print_grid([])
-
-    timing.tic()
-    camera_intersect = dict()
-    for xc in np.linspace(0,14,num=14):
-        for yc in np.linspace(0, 14, num=14):
-            for ang in [0.0, 90.0, 180.0, 270.0]:
-                camera_intersect[(xc,yc,ang)] = \
-                    rc.get_camera_intersections(grid, xc, yc, 1.0, ang, 0.0, 60.0, 30.0, n_theta=30, n_horizon=1, dist_step=0.25)
-
-    timing.toc()
-#    print(camera_intersect[25,0,0])
-
 def test_ray_cast_performance():
     ###
     # define the tank farm
@@ -73,17 +37,11 @@
                     for zd in range(0,31):
                         grid.add_obstacle(xc+xcd, yc+ycd, zd)
 
-<<<<<<< HEAD
-    grid.plotly_plot_grid()
-    quit()
-    #grid.print_grid([])
-=======
     # print(type(grid._grid_open))
     df_grid = pd.DataFrame(columns=['Grid','Open'])
     df_grid['Grid'] = grid._grid_open.keys()
     df_grid['Open'] = grid._grid_open.values()
     print(df_grid)
->>>>>>> 6e893bb7
 
     timing.tic()
     camera_intersect = dict()
@@ -143,4 +101,4 @@
 #    print(camera_intersect[25,0,0])
 
 if __name__ == '__main__':
-    test_ray_cast_viz()
+    test_ray_cast_performance()
