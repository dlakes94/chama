import unittest
from os.path import abspath, dirname, join
import pandas as pd
from pandas.util.testing import assert_frame_equal
import numpy as np
import chama

testdir = dirname(abspath(__file__))
datadir = join(testdir, 'data')


class TestImpact(unittest.TestCase):
    @classmethod
    def setUpClass(self):
        sensors = {}
<<<<<<< HEAD
        sensors['A'] = chama.sensors.Sensor(sample_times=[0],
                                                  location=(1, 2, 3),
                                                  threshold=0)
        sensors['B'] = chama.sensors.Sensor(sample_times=[0, 10],
                                                  location=(2, 2, 2),
                                                  threshold=2)
        sensors['C'] = chama.sensors.Sensor(sample_times=[0, 10, 20],
                                                  location=(3, 2, 1),
                                                  threshold=40)
=======

        pos1 = chama.sensors.Stationary(location=(1, 2, 3))
        det1 = chama.sensors.Point(sample_times=[0], threshold=0)
        sensors['sensor1'] = chama.sensors.Sensor(position=pos1, detector=det1)

        pos2 = chama.sensors.Stationary(location=(2, 2, 2))
        det2 = chama.sensors.Point(sample_times=[0, 10], threshold=2)
        sensors['sensor2'] = chama.sensors.Sensor(position=pos2, detector=det2)

        pos3 = chama.sensors.Stationary(location=(3, 2, 1))
        det3 = chama.sensors.Point(sample_times=[0, 10, 20], threshold=40)
        sensors['sensor3'] = chama.sensors.Sensor(position=pos3, detector=det3)
>>>>>>> da641238
        self.sensors = sensors

        x, y, z, t = np.meshgrid([1, 2, 3], [1, 2, 3], [1, 2, 3], [0, 10, 20, 30])
        self.signal = pd.DataFrame({'X': x.flatten(),
                                    'Y': y.flatten(),
                                    'Z': z.flatten(),
                                    'T': t.flatten(),
                                    'S': t.flatten() * t.flatten()})

    @classmethod
    def tearDownClass(self):
        pass

    def test_extract(self):
        impact = chama.impact.detection_times(self.signal, self.sensors)

        expected = pd.DataFrame([('S', 'A', [0]),
                                 ('S', 'B', [10]),
                                 ('S', 'C', [10,20])],
                                columns=['Scenario', 'Sensor', 'T'])

        impact.set_index('Sensor', inplace=True)
        expected.set_index('Sensor', inplace=True)
        assert_frame_equal(impact, expected, check_dtype=False,
                           check_like=True)

        # def test_extract_with_interpolation(self):
        #    new_sensors = self.sensors
        #    new_sensors['sensor4'] = chama.sensors.Sensor(sample_times=[0], location=(1.5,1.5,1.5),threshold=3)
        #    impact = chama.impact.extract(self.signal, new_sensors)<|MERGE_RESOLUTION|>--- conflicted
+++ resolved
@@ -13,30 +13,17 @@
     @classmethod
     def setUpClass(self):
         sensors = {}
-<<<<<<< HEAD
-        sensors['A'] = chama.sensors.Sensor(sample_times=[0],
-                                                  location=(1, 2, 3),
-                                                  threshold=0)
-        sensors['B'] = chama.sensors.Sensor(sample_times=[0, 10],
-                                                  location=(2, 2, 2),
-                                                  threshold=2)
-        sensors['C'] = chama.sensors.Sensor(sample_times=[0, 10, 20],
-                                                  location=(3, 2, 1),
-                                                  threshold=40)
-=======
-
         pos1 = chama.sensors.Stationary(location=(1, 2, 3))
         det1 = chama.sensors.Point(sample_times=[0], threshold=0)
-        sensors['sensor1'] = chama.sensors.Sensor(position=pos1, detector=det1)
+        sensors['A'] = chama.sensors.Sensor(position=pos1, detector=det1)
 
         pos2 = chama.sensors.Stationary(location=(2, 2, 2))
         det2 = chama.sensors.Point(sample_times=[0, 10], threshold=2)
-        sensors['sensor2'] = chama.sensors.Sensor(position=pos2, detector=det2)
+        sensors['B'] = chama.sensors.Sensor(position=pos2, detector=det2)
 
         pos3 = chama.sensors.Stationary(location=(3, 2, 1))
         det3 = chama.sensors.Point(sample_times=[0, 10, 20], threshold=40)
-        sensors['sensor3'] = chama.sensors.Sensor(position=pos3, detector=det3)
->>>>>>> da641238
+        sensors['C'] = chama.sensors.Sensor(position=pos3, detector=det3)
         self.sensors = sensors
 
         x, y, z, t = np.meshgrid([1, 2, 3], [1, 2, 3], [1, 2, 3], [0, 10, 20, 30])
@@ -56,8 +43,9 @@
         expected = pd.DataFrame([('S', 'A', [0]),
                                  ('S', 'B', [10]),
                                  ('S', 'C', [10,20])],
-                                columns=['Scenario', 'Sensor', 'T'])
-
+                                columns=['Scenario', 'Sensor', 'Impact'])
+        print(impact)
+        
         impact.set_index('Sensor', inplace=True)
         expected.set_index('Sensor', inplace=True)
         assert_frame_equal(impact, expected, check_dtype=False,
